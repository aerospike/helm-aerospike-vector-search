name: Build and Bundle Jfrog Helm chart
permissions:
  contents: read
  pull-requests: write
<<<<<<< HEAD

=======
>>>>>>> 90374e89
on:
  push:
    tags:
      - 'v*.*.*'
  workflow_dispatch:
    inputs:
      chart_version: 
        description: 'Build number to use for the build metadata'
        required: true
        default: '0.0.0'
env:
    JF_PROJECT: ecosystem
    JF_REPO: ecosystem-helm-dev-local
    CHART_NAME: 'aerospike-vector-search'
jobs:
  setup:
    runs-on: ubuntu-latest
    outputs:
      chart_version: ${{ steps.version.outputs.chart_version }}
    steps:
      - name: Determine Version
        id: version
        run: |
          if [[ "${{ github.event_name }}" == "workflow_dispatch" ]]; then
            CHART_VERSION=${{ github.event.inputs.chart_version }}
          elif [[ "${{ github.event_name}}" == "push" ]]; then
            TAG=${GITHUB_REF#refs/tags/} 
              # Remove "v" prefix to get the version
            CHART_VERSION=${TAG#v}
          else
            echo "Unable to determine version"
            exit 1
          fi
          echo "CHART_VERSION=${CHART_VERSION}" >> $GITHUB_ENV
          echo "chart_version=${CHART_VERSION}" >> $GITHUB_OUTPUT

  build-chart:
    runs-on: ubuntu-latest
    needs: setup
    steps:
      - name: Checkout current repository
        uses: actions/checkout@v3


      - name: setup GPG
        uses: aerospike/shared-workflows/devops/setup-gpg@main
        with:
          gpg-private-key: ${{ secrets.GPG_SECRET_KEY }}
          gpg-public-key: ${{ secrets.GPG_PUBLIC_KEY }}
          gpg-key-pass: ${{ secrets.GPG_PASS }}
          gpg-key-name: "aerospike-inc"
          
      - name: setup jfrog
        uses: jfrog/setup-jfrog-cli@v4
        env:
          JF_URL: https://aerospike.jfrog.io
          JF_ACCESS_TOKEN: ${{ secrets.JF_ACCESS_TOKEN }}
          JF_PROJECT: ${{ env.JF_PROJECT }}

      - name: Set Helm Chart Version
        uses: mikefarah/yq@4839dbbf80445070a31c7a9c1055da527db2d5ee
        with: 
            cmd: yq e -i '.version = "${{ needs.setup.outputs.chart_version }}"' charts/$CHART_NAME/Chart.yaml
      - name: "Sign and publish build to JFrog"
        env:
            GPG_TTY: no-tty
            GPG_PASSPHRASE: ${{ secrets.GPG_PASS }}
        run: |
            cd charts

            gpg --export --no-tty  --passphrase "$GPG_PASSPHRASE" > ~/.gnupg/pubring.gpg
            gpg --export-secret-keys --no-tty  --passphrase "$GPG_PASSPHRASE">~/.gnupg/secring.gpg
            echo $GPG_PASSPHRASE > passphrase.txt
            helm --sign --key='aerospike-inc' --keyring='/home/runner/.gnupg/secring.gpg' --passphrase-file passphrase.txt  package $CHART_NAME
            find .
            jf rt u "${{env.CHART_NAME}}-${{needs.setup.outputs.chart_version}}.tgz*" "${{env.JF_REPO}}/${{env.CHART_NAME}}/${{needs.setup.outputs.chart_version}}/" \
            --build-name="${{env.CHART_NAME}}-helm" --build-number="${{needs.setup.outputs.chart_version}}" --project="${{env.JF_PROJECT}}"
            jf rt build-collect-env "${{env.CHART_NAME}}-helm" "${{needs.setup.outputs.chart_version}}"
            jf rt build-add-git "${{env.CHART_NAME}}-helm" "${{needs.setup.outputs.chart_version}}"
            jf rt build-publish "${{env.CHART_NAME}}-helm" "${{needs.setup.outputs.chart_version}}" --project="${{env.JF_PROJECT}}"                  

  build-init-container:
    needs:
      - setup
    runs-on: ubuntu-latest
    steps: 
      - name: 'Git checkout'
        uses: actions/checkout@v3
        with:
          fetch-depth: 0
      - name: Set up QEMU
        uses: docker/setup-qemu-action@53851d14592bedcffcf25ea515637cff71ef929a #  v3.3.0
        with:
          platforms: all
      - name: Set up Docker Buildx
        uses: docker/setup-buildx-action@6524bf65af31da8d45b59e8c27de4bd072b392f5 #  v3.8.0

      - name: setup jfrog
        uses: jfrog/setup-jfrog-cli@f748a0599171a192a2668afee8d0497f7c1069df #  v4.5.6
        env:
          JF_URL: https://aerospike.jfrog.io
          JF_ACCESS_TOKEN: ${{ secrets.JF_ACCESS_TOKEN }}
          JF_PROJECT: ${{ env.JF_PROJECT }}

      - name: Login to Artifact Aerospike Docker Registry
        run: |
            jf docker login artifact.aerospike.io --username ${{ vars.JF_USERNAME }} --password ${{ secrets.JF_ACCESS_TOKEN }}
        env:
            JFROG_CLI_OFFER_CONFIG: 'false'
      - name: Configure JFrog CLI
        run: |
          jf c add \
            --url https://artifact.aerospike.io/ \
            --user ${{ vars.JF_USERNAME }} \
            --access-token ${{ secrets.JF_ACCESS_TOKEN }} \
            artifact

          jf c use artifact
        env:
          JFROG_CLI_OFFER_CONFIG: 'false'
    
# Init container uses chart's version
      - name: Build and Push Docker Image
        run: |
          jf docker buildx bake \
            --set avs-init-container.tags=artifact.aerospike.io/${{ env.JF_PROJECT }}-container-dev-local/avs-init-container:${{ needs.setup.outputs.chart_version }} \
            --file avs-init-container/bake.hcl \
            --push \
            --metadata-file=build-metadata
        env:
          DOCKER_BUILDKIT: '1'

      - name: Install jq
        run: sudo apt-get update && sudo apt-get install -y jq
  
      - name: Extract Image Name and Digest
        run: |
            jq -r '.[] | {digest: .["containerimage.digest"], names: .["image.name"] | split(",")} | "(.digest)"' build-metadata > sha
            echo artifact.aerospike.io/${{ env.JF_PROJECT }}-container-dev-local/avs-init-container:${{ needs.setup.outputs.chart_version }}@$(cat sha) > meta-info
            echo artifact.aerospike.io/${{ env.JF_PROJECT }}-container-dev-local/avs-init-container:${{ needs.setup.outputs.chart_version }}@$(cat sha) > meta-info-latest
      - name: Create Docker Build Info
        run: |
          jf rt build-docker-create \
            --build-name "avs-init-container" \
            --build-number "${{ needs.setup.outputs.chart_version }}" \
            --image-file ./meta-info \
            --project ${{env.JF_PROJECT}} \
            ${{env.JF_PROJECT}}-container-dev-local
          
      - name: Publish Build Info
        run: |
          export JFROG_CLI_LOG_LEVEL=DEBUG 
          jf rt build-collect-env --project ${{env.JF_PROJECT}} "avs-init-container" "${{ needs.setup.outputs.chart_version }}"  
          jf rt build-add-git --project ${{env.JF_PROJECT}} "avs-init-container" "${{ needs.setup.outputs.chart_version }}" 

          jf rt build-publish \
            --detailed-summary \
            --project ${{env.JF_PROJECT}} \
            "avs-init-container" "${{ needs.setup.outputs.chart_version }}"
  create-release-bundle:
    needs:
      - build-chart
      - build-init-container
      - setup
    runs-on: ubuntu-latest
    steps:
      - name: setup jfrog
        uses: jfrog/setup-jfrog-cli@f748a0599171a192a2668afee8d0497f7c1069df #  v4.5.6
        env:
          JF_URL: https://aerospike.jfrog.io
          JF_ACCESS_TOKEN: ${{ secrets.JF_ACCESS_TOKEN }}
          JF_PROJECT: ${{ env.JF_PROJECT }}
      - name: Create release bundle
        run: |
            echo '{
              
              "name": "${{ env.CHART_NAME }}-helm",
              "version": "${{ needs.setup.outputs.chart_version }}",
              "files": [
                {
                  "project": "${{ env.JF_PROJECT }}",
                  "build": "${{ env.CHART_NAME }}-helm/${{ needs.setup.outputs.chart_version }}"

                },
                {
                  "project": "${{ env.JF_PROJECT }}",
                  "build": "avs-init-container/${{ needs.setup.outputs.chart_version }}"
                }
              ]
            }' > release-bundle-spec.json
            cat release-bundle-spec.json
            jf release-bundle-create "${{ env.CHART_NAME }}-helm" "${{ needs.setup.outputs.chart_version }}" \
              --spec release-bundle-spec.json --project="${{ env.JF_PROJECT }}" --signing-key="aerospike"<|MERGE_RESOLUTION|>--- conflicted
+++ resolved
@@ -2,10 +2,6 @@
 permissions:
   contents: read
   pull-requests: write
-<<<<<<< HEAD
-
-=======
->>>>>>> 90374e89
 on:
   push:
     tags:
